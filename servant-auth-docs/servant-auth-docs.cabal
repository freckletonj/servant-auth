<<<<<<< HEAD
=======
-- This file has been generated from package.yaml by hpack version 0.17.0.
--
-- see: https://github.com/sol/hpack

>>>>>>> ed9c494d
name:           servant-auth-docs
version:        0.2.7.0
synopsis:       servant-docs/servant-auth compatibility
description:    Please see README.md
category:       Web, Servant, Authentication
homepage:       http://github.com/plow-technologies/servant-auth#readme
bug-reports:    https://github.com/plow-technologies/servant-auth/issues
author:         Julian K. Arni
maintainer:     jkarni@gmail.com
copyright:      (c) Julian K. Arni
license:        BSD3
license-file:   LICENSE
tested-with:    GHC == 7.10.3, GHC == 8.0.2, GHC == 8.2.1
build-type:     Custom
cabal-version:  >= 1.10

custom-setup
  setup-depends:
    base, Cabal, cabal-doctest >=1.0.2 && <1.1

source-repository head
  type: git
  location: https://github.com/plow-technologies/servant-auth

library
  hs-source-dirs:
      src
  default-extensions: AutoDeriveTypeable ConstraintKinds DataKinds DefaultSignatures DeriveFoldable DeriveFunctor DeriveGeneric DeriveTraversable FlexibleContexts FlexibleInstances FunctionalDependencies GADTs KindSignatures MultiParamTypeClasses OverloadedStrings RankNTypes ScopedTypeVariables TypeFamilies TypeOperators
  ghc-options: -Wall
  build-depends:
<<<<<<< HEAD
      base >= 4.7 && < 4.11
=======
      base >= 4.8 && < 4.10
>>>>>>> ed9c494d
    , text
    , servant-docs
    , servant
    , servant-auth == 0.3.*
    , lens
  exposed-modules:
      Servant.Auth.Docs
  default-language: Haskell2010

test-suite doctests
  type:                exitcode-stdio-1.0
  main-is:             doctests.hs
  build-depends:
<<<<<<< HEAD
    base,
    doctest >= 0.11.3 && <0.13,
    servant-auth-docs,
    QuickCheck >= 2.8 && <2.11,
    template-haskell
  ghc-options:         -Wall -threaded
  hs-source-dirs:      test
  default-language:    Haskell2010
=======
      base >= 4.8 && < 4.10
    , text
    , servant-docs
    , servant
    , servant-auth == 0.3.*
    , lens
    , doctest >= 0.9 && < 0.12
    , Glob >= 0.7 && < 0.8
    , yaml == 0.8.*
  other-modules:
      Spec
  default-language: Haskell2010
>>>>>>> ed9c494d

test-suite spec
  type: exitcode-stdio-1.0
  main-is: Spec.hs
  hs-source-dirs:
      test
  default-extensions: AutoDeriveTypeable ConstraintKinds DataKinds DefaultSignatures DeriveFoldable DeriveFunctor DeriveGeneric DeriveTraversable FlexibleContexts FlexibleInstances FunctionalDependencies GADTs KindSignatures MultiParamTypeClasses OverloadedStrings RankNTypes ScopedTypeVariables TypeFamilies TypeOperators
  ghc-options: -Wall
  build-tool-depends: hspec-discover:hspec-discover

  -- dependencies with bounds inherited from the library stanza
  build-depends:
<<<<<<< HEAD
      base
    , text
    , servant-docs
    , servant
    , servant-auth
=======
      base >= 4.8 && < 4.10
    , text
    , servant-docs
    , servant
    , servant-auth == 0.3.*
>>>>>>> ed9c494d
    , lens

  -- test dependencies
  build-depends:
      servant-auth-docs
    , hspec > 2 && < 3
    , QuickCheck >= 2.8 && < 2.11

  default-language: Haskell2010<|MERGE_RESOLUTION|>--- conflicted
+++ resolved
@@ -1,10 +1,3 @@
-<<<<<<< HEAD
-=======
--- This file has been generated from package.yaml by hpack version 0.17.0.
---
--- see: https://github.com/sol/hpack
-
->>>>>>> ed9c494d
 name:           servant-auth-docs
 version:        0.2.7.0
 synopsis:       servant-docs/servant-auth compatibility
@@ -35,11 +28,7 @@
   default-extensions: AutoDeriveTypeable ConstraintKinds DataKinds DefaultSignatures DeriveFoldable DeriveFunctor DeriveGeneric DeriveTraversable FlexibleContexts FlexibleInstances FunctionalDependencies GADTs KindSignatures MultiParamTypeClasses OverloadedStrings RankNTypes ScopedTypeVariables TypeFamilies TypeOperators
   ghc-options: -Wall
   build-depends:
-<<<<<<< HEAD
-      base >= 4.7 && < 4.11
-=======
-      base >= 4.8 && < 4.10
->>>>>>> ed9c494d
+      base >= 4.8 && < 4.11
     , text
     , servant-docs
     , servant
@@ -53,7 +42,6 @@
   type:                exitcode-stdio-1.0
   main-is:             doctests.hs
   build-depends:
-<<<<<<< HEAD
     base,
     doctest >= 0.11.3 && <0.13,
     servant-auth-docs,
@@ -62,20 +50,6 @@
   ghc-options:         -Wall -threaded
   hs-source-dirs:      test
   default-language:    Haskell2010
-=======
-      base >= 4.8 && < 4.10
-    , text
-    , servant-docs
-    , servant
-    , servant-auth == 0.3.*
-    , lens
-    , doctest >= 0.9 && < 0.12
-    , Glob >= 0.7 && < 0.8
-    , yaml == 0.8.*
-  other-modules:
-      Spec
-  default-language: Haskell2010
->>>>>>> ed9c494d
 
 test-suite spec
   type: exitcode-stdio-1.0
@@ -88,19 +62,11 @@
 
   -- dependencies with bounds inherited from the library stanza
   build-depends:
-<<<<<<< HEAD
       base
     , text
     , servant-docs
     , servant
     , servant-auth
-=======
-      base >= 4.8 && < 4.10
-    , text
-    , servant-docs
-    , servant
-    , servant-auth == 0.3.*
->>>>>>> ed9c494d
     , lens
 
   -- test dependencies
