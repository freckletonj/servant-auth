<<<<<<< HEAD
=======
-- This file has been generated from package.yaml by hpack version 0.17.0.
--
-- see: https://github.com/sol/hpack

>>>>>>> ed9c494d
name:           servant-auth
version:        0.3.0.0
synopsis:       Authentication combinators for servant
description:    This package provides an @Auth@ combinator for 'servant'. This combinator
                allows using different authentication schemes in a straightforward way,
                and possibly in conjunction with one another.
                .
                'servant-auth' additionally provides concrete authentication schemes, such
                as Basic Access Authentication, JSON Web Tokens, and Cookies.
                .
                For more details on how to use this, see the <http://github.com/plow-technologies/servant-auth#readme README>.
category:       Web, Servant, Authentication
homepage:       http://github.com/plow-technologies/servant-auth#readme
bug-reports:    https://github.com/plow-technologies/servant-auth/issues
author:         Julian K. Arni
maintainer:     jkarni@gmail.com
copyright:      (c) Julian K. Arni
license:        BSD3
license-file:   LICENSE
tested-with:    GHC == 7.10.3, GHC == 8.0.2, GHC == 8.2.1
build-type:     Simple
cabal-version:  >= 1.10

source-repository head
  type: git
  location: https://github.com/plow-technologies/servant-auth

library
  hs-source-dirs:
      src
  default-extensions: AutoDeriveTypeable ConstraintKinds DataKinds DefaultSignatures DeriveFoldable DeriveFunctor DeriveGeneric DeriveTraversable FlexibleContexts FlexibleInstances FunctionalDependencies GADTs KindSignatures MultiParamTypeClasses OverloadedStrings RankNTypes ScopedTypeVariables TypeFamilies TypeOperators
  ghc-options: -Wall
  build-depends:
<<<<<<< HEAD
      base >= 4.7 && < 4.11
  exposed-modules:
      Servant.Auth
=======
      base >= 4.8 && < 4.10
  exposed-modules:
      Servant.Auth
  default-language: Haskell2010

test-suite doctest
  type: exitcode-stdio-1.0
  main-is: Doctest.hs
  hs-source-dirs:
      test
  default-extensions: AutoDeriveTypeable ConstraintKinds DataKinds DefaultSignatures DeriveFoldable DeriveFunctor DeriveGeneric DeriveTraversable FlexibleContexts FlexibleInstances FunctionalDependencies GADTs KindSignatures MultiParamTypeClasses OverloadedStrings RankNTypes ScopedTypeVariables TypeFamilies TypeOperators
  ghc-options: -Wall
  build-depends:
      base >= 4.8 && < 4.10
    , doctest >= 0.9 && < 0.12
    , Glob >= 0.7 && < 0.8
    , yaml == 0.8.*
  other-modules:
      Spec
  default-language: Haskell2010

test-suite spec
  type: exitcode-stdio-1.0
  main-is: Spec.hs
  hs-source-dirs:
      test
  default-extensions: AutoDeriveTypeable ConstraintKinds DataKinds DefaultSignatures DeriveFoldable DeriveFunctor DeriveGeneric DeriveTraversable FlexibleContexts FlexibleInstances FunctionalDependencies GADTs KindSignatures MultiParamTypeClasses OverloadedStrings RankNTypes ScopedTypeVariables TypeFamilies TypeOperators
  ghc-options: -Wall
  build-depends:
      base >= 4.8 && < 4.10
    , servant-auth
    , hspec > 2 && < 3
    , QuickCheck >= 2.8 && < 2.10
  other-modules:
      Doctest
>>>>>>> ed9c494d
  default-language: Haskell2010<|MERGE_RESOLUTION|>--- conflicted
+++ resolved
@@ -1,10 +1,3 @@
-<<<<<<< HEAD
-=======
--- This file has been generated from package.yaml by hpack version 0.17.0.
---
--- see: https://github.com/sol/hpack
-
->>>>>>> ed9c494d
 name:           servant-auth
 version:        0.3.0.0
 synopsis:       Authentication combinators for servant
@@ -38,45 +31,7 @@
   default-extensions: AutoDeriveTypeable ConstraintKinds DataKinds DefaultSignatures DeriveFoldable DeriveFunctor DeriveGeneric DeriveTraversable FlexibleContexts FlexibleInstances FunctionalDependencies GADTs KindSignatures MultiParamTypeClasses OverloadedStrings RankNTypes ScopedTypeVariables TypeFamilies TypeOperators
   ghc-options: -Wall
   build-depends:
-<<<<<<< HEAD
-      base >= 4.7 && < 4.11
+      base >= 4.8 && < 4.11
   exposed-modules:
       Servant.Auth
-=======
-      base >= 4.8 && < 4.10
-  exposed-modules:
-      Servant.Auth
-  default-language: Haskell2010
-
-test-suite doctest
-  type: exitcode-stdio-1.0
-  main-is: Doctest.hs
-  hs-source-dirs:
-      test
-  default-extensions: AutoDeriveTypeable ConstraintKinds DataKinds DefaultSignatures DeriveFoldable DeriveFunctor DeriveGeneric DeriveTraversable FlexibleContexts FlexibleInstances FunctionalDependencies GADTs KindSignatures MultiParamTypeClasses OverloadedStrings RankNTypes ScopedTypeVariables TypeFamilies TypeOperators
-  ghc-options: -Wall
-  build-depends:
-      base >= 4.8 && < 4.10
-    , doctest >= 0.9 && < 0.12
-    , Glob >= 0.7 && < 0.8
-    , yaml == 0.8.*
-  other-modules:
-      Spec
-  default-language: Haskell2010
-
-test-suite spec
-  type: exitcode-stdio-1.0
-  main-is: Spec.hs
-  hs-source-dirs:
-      test
-  default-extensions: AutoDeriveTypeable ConstraintKinds DataKinds DefaultSignatures DeriveFoldable DeriveFunctor DeriveGeneric DeriveTraversable FlexibleContexts FlexibleInstances FunctionalDependencies GADTs KindSignatures MultiParamTypeClasses OverloadedStrings RankNTypes ScopedTypeVariables TypeFamilies TypeOperators
-  ghc-options: -Wall
-  build-depends:
-      base >= 4.8 && < 4.10
-    , servant-auth
-    , hspec > 2 && < 3
-    , QuickCheck >= 2.8 && < 2.10
-  other-modules:
-      Doctest
->>>>>>> ed9c494d
   default-language: Haskell2010